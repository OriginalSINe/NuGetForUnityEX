﻿namespace NugetForUnity
{
    using System;
    using System.Collections.Generic;
    using System.Diagnostics;
    using System.IO;
    using System.Linq;
    using System.Net;
    using System.Text;
    using Ionic.Zip;
    using UnityEditor;
    using UnityEngine;
    using Debug = UnityEngine.Debug;

    /// <summary>
    /// A set of helper methods that act as a wrapper around nuget.exe
    /// 
    /// TIP: It's incredibly useful to associate .nupkg files as compressed folder in Windows (View like .zip files).  To do this:
    ///      1) Open a command prompt as admin (Press Windows key. Type "cmd".  Right click on the icon and choose "Run as Administrator"
    ///      2) Enter this command: cmd /c assoc .nupkg=CompressedFolder
    /// </summary>
    [InitializeOnLoad]
    public static class NugetHelper
    {
        /// <summary>
        /// The path to the nuget.config file.
        /// </summary>
        public static readonly string NugetConfigFilePath = Path.Combine(Application.dataPath, "./NuGet.config");

        /// <summary>
        /// The path to the packages.config file.
        /// </summary>
        private static readonly string PackagesConfigFilePath = Path.Combine(Application.dataPath, "./packages.config");

        /// <summary>
        /// The path where to put created (packed) and downloaded (not installed yet) .nupkg files.
        /// </summary>
        public static readonly string PackOutputDirectory = Environment.GetFolderPath(Environment.SpecialFolder.LocalApplicationData) + "\\NuGet\\Cache";

        /// <summary>
        /// The amount of time, in milliseconds, before the nuget.exe process times out and is killed.
        /// </summary>
        private const int TimeOut = 60000;

        /// <summary>
        /// The loaded NuGet.config file that holds the settings for NuGet.
        /// </summary>
        public static NugetConfigFile NugetConfigFile { get; private set; }

        /// <summary>
        /// Backing field for the packages.config file.
        /// </summary>
        private static PackagesConfigFile packagesConfigFile;

        /// <summary>
        /// Gets the loaded packages.config file that hold the dependencies for the project.
        /// </summary>
        public static PackagesConfigFile PackagesConfigFile
        {
            get
            {
                if (packagesConfigFile == null)
                {
                    packagesConfigFile = PackagesConfigFile.Load(PackagesConfigFilePath);
                }

                return packagesConfigFile;
            }
        }

        /// <summary>
        /// The list of <see cref="NugetPackageSource"/>s to use.
        /// </summary>
        private static List<NugetPackageSource> packageSources = new List<NugetPackageSource>();

        /// <summary>
        /// The dictionary of currently installed <see cref="NugetPackage"/>s keyed off of their ID string.
        /// </summary>
        private static Dictionary<string, NugetPackage> installedPackages = new Dictionary<string, NugetPackage>();

        /// <summary>
        /// The current .NET version being used (2.0 [actually 3.5], 4.6, etc).
        /// </summary>
        internal static ApiCompatibilityLevel DotNetVersion;

        /// <summary>
        /// Static constructor used by Unity to initialize NuGet and restore packages defined in packages.config.
        /// </summary>
        static NugetHelper()
        {
            // if we are entering playmode, don't do anything
            if (EditorApplication.isPlayingOrWillChangePlaymode)
            {
                return;
            }

#if UNITY_5_6_OR_NEWER
<<<<<<< HEAD
            DotNetVersion = PlayerSettings.GetApiCompatibilityLevel(BuildTargetGroup.Unknown);
=======
            DotNetVersion = PlayerSettings.GetApiCompatibilityLevel(EditorUserBuildSettings.selectedBuildTargetGroup);
>>>>>>> d74524f4
#else
            DotNetVersion = PlayerSettings.apiCompatibilityLevel;
#endif

            // Load the NuGet.config file
            LoadNugetConfigFile();

            // create the nupkgs directory, if it doesn't exist
            if (!Directory.Exists(PackOutputDirectory))
            {
                Directory.CreateDirectory(PackOutputDirectory);
            }

            // restore packages - this will be called EVERY time the project is loaded or a code-file changes
            Restore();
        }

        /// <summary>
        /// Loads the NuGet.config file.
        /// </summary>
        public static void LoadNugetConfigFile()
        {
            if (File.Exists(NugetConfigFilePath))
            {
                NugetConfigFile = NugetConfigFile.Load(NugetConfigFilePath);
            }
            else
            {
                Debug.LogFormat("No NuGet.config file found. Creating default at {0}", NugetConfigFilePath);

                NugetConfigFile = NugetConfigFile.CreateDefaultFile(NugetConfigFilePath);
                AssetDatabase.Refresh();
            }

            // parse any command line arguments
            //LogVerbose("Command line: {0}", Environment.CommandLine);
            packageSources.Clear();
            bool readingSources = false;
            bool useCommandLineSources = false;
            foreach (var arg in Environment.GetCommandLineArgs())
            {
                if (readingSources)
                {
                    if (arg.StartsWith("-"))
                    {
                        readingSources = false;
                    }
                    else
                    {
                        NugetPackageSource source = new NugetPackageSource("CMD_LINE_SRC_" + packageSources.Count, arg);
                        LogVerbose("Adding command line package source {0} at {1}", "CMD_LINE_SRC_" + packageSources.Count, arg);
                        packageSources.Add(source);
                    }
                }

                if (arg == "-Source")
                {
                    // if the source is being forced, don't install packages from the cache
                    NugetConfigFile.InstallFromCache = false;
                    readingSources = true;
                    useCommandLineSources = true;
                }
            }

            // if there are not command line overrides, use the NuGet.config package sources
            if (!useCommandLineSources)
            {
                if (NugetConfigFile.ActivePackageSource.ExpandedPath == "(Aggregate source)")
                {
                    packageSources.AddRange(NugetConfigFile.PackageSources);
                }
                else
                {
                    packageSources.Add(NugetConfigFile.ActivePackageSource);
                }
            }
        }

        /// <summary>
        /// Runs nuget.exe using the given arguments.
        /// </summary>
        /// <param name="arguments">The arguments to run nuget.exe with.</param>
        /// <param name="logOuput">True to output debug information to the Unity console.  Defaults to true.</param>
        /// <returns>The string of text that was output from nuget.exe following its execution.</returns>
        private static void RunNugetProcess(string arguments, bool logOuput = true)
        {
            // Try to find any nuget.exe in the package tools installation location
            string toolsPackagesFolder = Path.Combine(Application.dataPath, "../Packages");

            // create the folder to prevent an exception when getting the files
            Directory.CreateDirectory(toolsPackagesFolder);

            string[] files = Directory.GetFiles(toolsPackagesFolder, "nuget.exe", SearchOption.AllDirectories);
            if (files.Length > 1)
            {
                Debug.LogWarningFormat("More than one nuget.exe found. Using first one.");
            }
            else if (files.Length < 1)
            {
                Debug.LogWarningFormat("No nuget.exe found! Attemping to install the NuGet.CommandLine package.");
                InstallIdentifier(new NugetPackageIdentifier("NuGet.CommandLine", "2.8.6"));
                files = Directory.GetFiles(toolsPackagesFolder, "nuget.exe", SearchOption.AllDirectories);
                if (files.Length < 1)
                {
                    Debug.LogErrorFormat("nuget.exe still not found. Quiting...");
                    return;
                }
            }

            LogVerbose("Running: {0} \nArgs: {1}", files[0], arguments);

            Process process = new Process();
            process.StartInfo.UseShellExecute = false;
            process.StartInfo.RedirectStandardOutput = true;
            process.StartInfo.RedirectStandardError = true;
            process.StartInfo.FileName = files[0];
            process.StartInfo.Arguments = arguments;
            process.StartInfo.CreateNoWindow = true;
            //process.StartInfo.WorkingDirectory = Path.GetDirectoryName(files[0]);

            // http://stackoverflow.com/questions/16803748/how-to-decode-cmd-output-correctly
            // Default = 65533, ASCII = ?, Unicode = nothing works at all, UTF-8 = 65533, UTF-7 = 242 = WORKS!, UTF-32 = nothing works at all
            process.StartInfo.StandardOutputEncoding = Encoding.GetEncoding(850);
            process.Start();

            if (!process.WaitForExit(TimeOut))
            {
                Debug.LogWarning("NuGet took too long to finish.  Killing operation.");
                process.Kill();
            }

            string error = process.StandardError.ReadToEnd();
            if (!string.IsNullOrEmpty(error))
            {
                Debug.LogError(error);
            }

            string output = process.StandardOutput.ReadToEnd();
            if (logOuput && !string.IsNullOrEmpty(output))
            {
                Debug.Log(output);
            }
        }

        /// <summary>
        /// Replace all %20 encodings with a normal space.
        /// </summary>
        /// <param name="directoryPath">The path to the directory.</param>
        private static void FixSpaces(string directoryPath)
        {
            if (directoryPath.Contains("%20"))
            {
                LogVerbose("Removing %20 from {0}", directoryPath);
                Directory.Move(directoryPath, directoryPath.Replace("%20", " "));
                directoryPath = directoryPath.Replace("%20", " ");
            }

            string[] subdirectories = Directory.GetDirectories(directoryPath);
            foreach (var subDir in subdirectories)
            {
                FixSpaces(subDir);
            }

            string[] files = Directory.GetFiles(directoryPath);
            foreach (var file in files)
            {
                if (file.Contains("%20"))
                {
                    LogVerbose("Removing %20 from {0}", file);
                    File.Move(file, file.Replace("%20", " "));
                }
            }
        }

        /// <summary>
        /// Cleans up a package after it has been installed.
        /// Since we are in Unity, we can make certain assumptions on which files will NOT be used, so we can delete them.
        /// </summary>
        /// <param name="package">The NugetPackage to clean.</param>
        private static void Clean(NugetPackageIdentifier package)
        {
            string packageInstallDirectory = Path.Combine(NugetConfigFile.RepositoryPath, string.Format("{0}.{1}", package.Id, package.Version));

            LogVerbose("Cleaning {0}", packageInstallDirectory);

            FixSpaces(packageInstallDirectory);

            // delete a remnant .meta file that may exist from packages created by Unity
            DeleteFile(packageInstallDirectory + "/" + package.Id + ".nuspec.meta");

            // delete directories & files that NuGet normally deletes, but since we are installing "manually" they exist
            DeleteDirectory(packageInstallDirectory + "/_rels");
            DeleteDirectory(packageInstallDirectory + "/package");
            DeleteFile(packageInstallDirectory + "/" + package.Id + ".nuspec");
            DeleteFile(packageInstallDirectory + "/[Content_Types].xml");

            // Unity has no use for the build directory
            DeleteDirectory(packageInstallDirectory + "/build");

            // For now, delete src.  We may use it later...
            DeleteDirectory(packageInstallDirectory + "/src");

            // Delete documentation folders since they sometimes have HTML docs with JavaScript, which Unity tried to parse as "UnityScript"
            DeleteDirectory(packageInstallDirectory + "/docs");

            if (Directory.Exists(packageInstallDirectory + "/lib"))
            {
                int intDotNetVersion = (int)DotNetVersion; // c
                                                           //bool using46 = DotNetVersion == ApiCompatibilityLevel.NET_4_6; // NET_4_6 option was added in Unity 5.6
                bool using46 = intDotNetVersion == 3; // NET_4_6 = 3 in Unity 5.6 and Unity 2017.1 - use the hard-coded int value to ensure it works in earlier versions of Unity
                bool usingStandard2 = intDotNetVersion == 6; // using .net standard 2.0                

                var selectedDirectories = new List<string>();

                // go through the library folders in descending order (highest to lowest version)
                var libDirectories = Directory.GetDirectories(packageInstallDirectory + "/lib").Select(s => new DirectoryInfo(s)).OrderByDescending(di => di.Name.ToLower());
                foreach (var directory in libDirectories)
                {
                    string directoryName = directory.Name.ToLower();

                    // Select the highest .NET library available that is supported
                    // See here: https://docs.nuget.org/ndocs/schema/target-frameworks
                    if (usingStandard2 && directoryName == "netstandard2.0")
                    {
                         selectedDirectories.Add(directory.FullName);
                         break;
                    }
                    else if (usingStandard2 && directoryName == "netstandard1.6")
                    {
                         selectedDirectories.Add(directory.FullName);
                         break;
                    }
                    else if (using46 && directoryName == "net462")
                    {
                        selectedDirectories.Add(directory.FullName);
                        break;
                    }
                    else if (usingStandard2 && directoryName == "netstandard1.5")
                    {
                        selectedDirectories.Add(directory.FullName);
                        break;
                    }
                    else if (using46 && directoryName == "net461")
                    {
                        selectedDirectories.Add(directory.FullName);
                        break;
                    }
                    else if (usingStandard2 && directoryName == "netstandard1.4")
                    {
                        selectedDirectories.Add(directory.FullName);
                        break;
                    }
                    else if (using46 && directoryName == "net46")
                    {
                        selectedDirectories.Add(directory.FullName);
                        break;
                    }
                    else if (usingStandard2 && directoryName == "netstandard1.3")
                    {
                        selectedDirectories.Add(directory.FullName);
                        break;
                    }
                    else if (using46 && directoryName == "net452")
                    {
                        selectedDirectories.Add(directory.FullName);
                        break;
                    }
                    else if (using46 && directoryName == "net451")
                    {
                        selectedDirectories.Add(directory.FullName);
                        break;
                    }
                    else if (usingStandard2 && directoryName == "netstandard1.2")
                    {
                        selectedDirectories.Add(directory.FullName);
                        break;
                    }
                    else if (using46 && directoryName == "net45")
                    {
                        selectedDirectories.Add(directory.FullName);
                        break;
                    }
                    else if (usingStandard2 && directoryName == "netstandard1.1")
                    {
                        selectedDirectories.Add(directory.FullName);
                        break;
                    }
                    else if (usingStandard2 && directoryName == "netstandard1.0")
                    {
                        selectedDirectories.Add(directory.FullName);
                        break;
                    }
                    else if (using46 && directoryName == "net403")
                    {
                        selectedDirectories.Add(directory.FullName);
                        break;
                    }
                    else if (using46 && (directoryName == "net40" || directoryName == "net4"))
                    {
                        selectedDirectories.Add(directory.FullName);
                        break;
                    }
                    else if (
                        directoryName == "unity" ||
                        directoryName == "net35-unity full v3.5" ||
                        directoryName == "net35-unity subset v3.5")
                    {
                        // Keep all directories targeting Unity within a package
                        selectedDirectories.Add(Path.Combine(directory.Parent.FullName, "unity"));
                        selectedDirectories.Add(Path.Combine(directory.Parent.FullName, "net35-unity full v3.5"));
                        selectedDirectories.Add(Path.Combine(directory.Parent.FullName, "net35-unity subset v3.5"));
                        break;
                    }
                    else if (directoryName == "net35")
                    {
                        selectedDirectories.Add(directory.FullName);
                        break;
                    }
                    else if (directoryName == "net20")
                    {
                        selectedDirectories.Add(directory.FullName);
                        break;
                    }
                    else if (directoryName == "net11")
                    {
                        selectedDirectories.Add(directory.FullName);
                        break;
                    }
                }


                foreach (var dir in selectedDirectories)
                {
                    LogVerbose("Using {0}", dir);
                }

                // delete all of the libaries except for the selected one
                foreach (var directory in libDirectories)
                {
                    if (!selectedDirectories.Contains(directory.FullName))
                    {
                        DeleteDirectory(directory.FullName);
                    }
                }
            }

            if (Directory.Exists(packageInstallDirectory + "/tools"))
            {
                // Move the tools folder outside of the Unity Assets folder
                string toolsInstallDirectory = Path.Combine(Application.dataPath, string.Format("../Packages/{0}.{1}/tools", package.Id, package.Version));

                LogVerbose("Moving {0} to {1}", packageInstallDirectory + "/tools", toolsInstallDirectory);

                // create the directory to create any of the missing folders in the path
                Directory.CreateDirectory(toolsInstallDirectory);

                // delete the final directory to prevent the Move operation from throwing exceptions.
                DeleteDirectory(toolsInstallDirectory);

                Directory.Move(packageInstallDirectory + "/tools", toolsInstallDirectory);
            }

            // delete all PDB files since Unity uses Mono and requires MDB files, which causes it to output "missing MDB" errors
            DeleteAllFiles(packageInstallDirectory, "*.pdb");

            // if there are native DLLs, copy them to the Unity project root (1 up from Assets)
            if (Directory.Exists(packageInstallDirectory + "/output"))
            {
                string[] files = Directory.GetFiles(packageInstallDirectory + "/output");
                foreach (string file in files)
                {
                    string newFilePath = Directory.GetCurrentDirectory() + "/" + Path.GetFileName(file);
                    LogVerbose("Moving {0} to {1}", file, newFilePath);
                    DeleteFile(newFilePath);
                    File.Move(file, newFilePath);
                }

                LogVerbose("Deleting {0}", packageInstallDirectory + "/output");

                DeleteDirectory(packageInstallDirectory + "/output");
            }

            // if there are Unity plugin DLLs, copy them to the Unity Plugins folder (Assets/Plugins)
            if (Directory.Exists(packageInstallDirectory + "/unityplugin"))
            {
                string pluginsDirectory = Application.dataPath + "/Plugins/";

                if (!Directory.Exists(pluginsDirectory))
                {
                    Directory.CreateDirectory(pluginsDirectory);
                }

                string[] files = Directory.GetFiles(packageInstallDirectory + "/unityplugin");
                foreach (string file in files)
                {
                    string newFilePath = pluginsDirectory + Path.GetFileName(file);

                    try
                    {
                        LogVerbose("Moving {0} to {1}", file, newFilePath);
                        DeleteFile(newFilePath);
                        File.Move(file, newFilePath);
                    }
                    catch (UnauthorizedAccessException)
                    {
                        Debug.LogWarningFormat("{0} couldn't be overwritten. It may be a native plugin already locked by Unity. Please close Unity and manually delete it.", newFilePath);
                    }
                }

                LogVerbose("Deleting {0}", packageInstallDirectory + "/unityplugin");

                DeleteDirectory(packageInstallDirectory + "/unityplugin");
            }

            // if there are Unity StreamingAssets, copy them to the Unity StreamingAssets folder (Assets/StreamingAssets)
            if (Directory.Exists(packageInstallDirectory + "/StreamingAssets"))
            {
                string streamingAssetsDirectory = Application.dataPath + "/StreamingAssets/";

                if (!Directory.Exists(streamingAssetsDirectory))
                {
                    Directory.CreateDirectory(streamingAssetsDirectory);
                }

                // move the files
                string[] files = Directory.GetFiles(packageInstallDirectory + "/StreamingAssets");
                foreach (string file in files)
                {
                    string newFilePath = streamingAssetsDirectory + Path.GetFileName(file);

                    try
                    {
                        LogVerbose("Moving {0} to {1}", file, newFilePath);
                        DeleteFile(newFilePath);
                        File.Move(file, newFilePath);
                    }
                    catch (Exception e)
                    {
                        Debug.LogWarningFormat("{0} couldn't be moved. \n{1}", newFilePath, e.ToString());
                    }
                }

                // move the directories
                string[] directories = Directory.GetDirectories(packageInstallDirectory + "/StreamingAssets");
                foreach (string directory in directories)
                {
                    string newDirectoryPath = streamingAssetsDirectory + new DirectoryInfo(directory).Name;

                    try
                    {
                        LogVerbose("Moving {0} to {1}", directory, newDirectoryPath);
                        if (Directory.Exists(newDirectoryPath))
                        {
                            DeleteDirectory(newDirectoryPath);
                        }
                        Directory.Move(directory, newDirectoryPath);
                    }
                    catch (Exception e)
                    {
                        Debug.LogWarningFormat("{0} couldn't be moved. \n{1}", newDirectoryPath, e.ToString());
                    }
                }

                // delete the package's StreamingAssets folder and .meta file
                LogVerbose("Deleting {0}", packageInstallDirectory + "/StreamingAssets");
                DeleteDirectory(packageInstallDirectory + "/StreamingAssets");
                DeleteFile(packageInstallDirectory + "/StreamingAssets.meta");
            }
        }

        /// <summary>
        /// Calls "nuget.exe pack" to create a .nupkg file based on the given .nuspec file.
        /// </summary>
        /// <param name="nuspecFilePath">The full filepath to the .nuspec file to use.</param>
        public static void Pack(string nuspecFilePath)
        {
            if (!Directory.Exists(PackOutputDirectory))
            {
                Directory.CreateDirectory(PackOutputDirectory);
            }

            // Use -NoDefaultExcludes to allow files and folders that start with a . to be packed into the package
            // This is done because if you want a file/folder in a Unity project, but you want Unity to ignore it, it must start with a .
            // This is especially useful for .cs and .js files that you don't want Unity to compile as game scripts
            string arguments = string.Format("pack \"{0}\" -OutputDirectory \"{1}\" -NoDefaultExcludes", nuspecFilePath, PackOutputDirectory);

            RunNugetProcess(arguments);
        }

        /// <summary>
        /// Calls "nuget.exe push" to push a .nupkf file to the the server location defined in the NuGet.config file.
        /// Note: This differs slightly from NuGet's Push command by automatically calling Pack if the .nupkg doesn't already exist.
        /// </summary>
        /// <param name="nuspec">The NuspecFile which defines the package to push.  Only the ID and Version are used.</param>
        /// <param name="nuspecFilePath">The full filepath to the .nuspec file to use.  This is required by NuGet's Push command.</param>
        /// /// <param name="apiKey">The API key to use when pushing a package to the server.  This is optional.</param>
        public static void Push(NuspecFile nuspec, string nuspecFilePath, string apiKey = "")
        {
            string packagePath = Path.Combine(PackOutputDirectory, string.Format("{0}.{1}.nupkg", nuspec.Id, nuspec.Version));
            if (!File.Exists(packagePath))
            {
                LogVerbose("Attempting to Pack.");
                Pack(nuspecFilePath);

                if (!File.Exists(packagePath))
                {
                    Debug.LogErrorFormat("NuGet package not found: {0}", packagePath);
                    return;
                }
            }

            string arguments = string.Format("push \"{0}\" {1} -configfile \"{2}\"", packagePath, apiKey, NugetConfigFilePath);

            RunNugetProcess(arguments);
        }

        /// <summary>
        /// Recursively deletes the folder at the given path.
        /// NOTE: Directory.Delete() doesn't delete Read-Only files, whereas this does.
        /// </summary>
        /// <param name="directoryPath">The path of the folder to delete.</param>
        private static void DeleteDirectory(string directoryPath)
        {
            if (!Directory.Exists(directoryPath))
                return;

            var directoryInfo = new DirectoryInfo(directoryPath);

            // delete any sub-folders first
            foreach (var childInfo in directoryInfo.GetFileSystemInfos())
            {
                DeleteDirectory(childInfo.FullName);
            }

            // remove the read-only flag on all files
            var files = directoryInfo.GetFiles();
            foreach (var file in files)
            {
                file.Attributes = FileAttributes.Normal;
            }

            // remove the read-only flag on the directory
            directoryInfo.Attributes = FileAttributes.Normal;

            // recursively delete the directory
            directoryInfo.Delete(true);
        }

        /// <summary>
        /// Deletes a file at the given filepath.
        /// </summary>
        /// <param name="filePath">The filepath to the file to delete.</param>
        private static void DeleteFile(string filePath)
        {
            if (File.Exists(filePath))
            {
                File.SetAttributes(filePath, FileAttributes.Normal);
                File.Delete(filePath);
            }
        }

        /// <summary>
        /// Deletes all files in the given directory or in any sub-directory, with the given extension.
        /// </summary>
        /// <param name="directoryPath">The path to the directory to delete all files of the given extension from.</param>
        /// <param name="extension">The extension of the files to delete, in the form "*.ext"</param>
        private static void DeleteAllFiles(string directoryPath, string extension)
        {
            string[] files = Directory.GetFiles(directoryPath, extension, SearchOption.AllDirectories);
            foreach (var file in files)
            {
                DeleteFile(file);
            }
        }

        /// <summary>
        /// Uninstalls all of the currently installed packages.
        /// </summary>
        internal static void UninstallAll()
        {
            foreach (var package in installedPackages.Values.ToList())
            {
                Uninstall(package);
            }
        }

        /// <summary>
        /// "Uninstalls" the given package by simply deleting its folder.
        /// </summary>
        /// <param name="package">The NugetPackage to uninstall.</param>
        /// <param name="refreshAssets">True to force Unity to refesh its Assets folder.  False to temporarily ignore the change.  Defaults to true.</param>
        public static void Uninstall(NugetPackageIdentifier package, bool refreshAssets = true)
        {
            LogVerbose("Uninstalling: {0} {1}", package.Id, package.Version);

            // update the package.config file
            PackagesConfigFile.RemovePackage(package);
            PackagesConfigFile.Save(PackagesConfigFilePath);

            string packageInstallDirectory = Path.Combine(NugetConfigFile.RepositoryPath, string.Format("{0}.{1}", package.Id, package.Version));
            DeleteDirectory(packageInstallDirectory);

            string metaFile = Path.Combine(NugetConfigFile.RepositoryPath, string.Format("{0}.{1}.meta", package.Id, package.Version));
            DeleteFile(metaFile);

            string toolsInstallDirectory = Path.Combine(Application.dataPath, string.Format("../Packages/{0}.{1}", package.Id, package.Version));
            DeleteDirectory(toolsInstallDirectory);

            installedPackages.Remove(package.Id);

            if (refreshAssets)
                AssetDatabase.Refresh();
        }

        /// <summary>
        /// Updates a package by uninstalling the currently installed version and installing the "new" version.
        /// </summary>
        /// <param name="currentVersion">The current package to uninstall.</param>
        /// <param name="newVersion">The package to install.</param>
        /// <param name="refreshAssets">True to refresh the assets inside Unity.  False to ignore them (for now).  Defaults to true.</param>
        public static void Update(NugetPackageIdentifier currentVersion, NugetPackage newVersion, bool refreshAssets = true)
        {
            LogVerbose("Updating {0} {1} to {2}", currentVersion.Id, currentVersion.Version, newVersion.Version);
            Uninstall(currentVersion, false);
            InstallIdentifier(newVersion, refreshAssets);
        }

        /// <summary>
        /// Installs all of the given updates, and uninstalls the corresponding package that is already installed.
        /// </summary>
        /// <param name="updates">The list of all updates to install.</param>
        /// <param name="packagesToUpdate">The list of all packages currently installed.</param>
        public static void UpdateAll(IEnumerable<NugetPackage> updates, List<NugetPackage> packagesToUpdate)
        {
            float progressStep = 1.0f / updates.Count();
            float currentProgress = 0;

            foreach (NugetPackage update in updates)
            {
                EditorUtility.DisplayProgressBar(string.Format("Updating to {0} {1}", update.Id, update.Version), "Installing All Updates", currentProgress);

                NugetPackage installedPackage = packagesToUpdate.FirstOrDefault(p => p.Id == update.Id);
                if (installedPackage != null)
                {
                    Update(installedPackage, update, false);
                }
                else
                {
                    Debug.LogErrorFormat("Trying to update {0} to {1}, but no version is installed!", update.Id, update.Version);
                }

                currentProgress += progressStep;
            }

            AssetDatabase.Refresh();

            EditorUtility.ClearProgressBar();
        }

        /// <summary>
        /// Gets the dictionary of packages that are actually installed in the project, keyed off of the ID.
        /// </summary>
        /// <returns>A dictionary of installed <see cref="NugetPackage"/>s.</returns>
        public static Dictionary<string, NugetPackage> GetInstalledPackages()
        {
            LoadNugetConfigFile();

            Stopwatch stopwatch = new Stopwatch();
            stopwatch.Start();

            installedPackages.Clear();

            // loops through the packages that are actually installed in the project
            if (Directory.Exists(NugetConfigFile.RepositoryPath))
            {
                // a package that was installed via NuGet will have the .nupkg it came from inside the folder
                string[] nupkgFiles = Directory.GetFiles(NugetConfigFile.RepositoryPath, "*.nupkg", SearchOption.AllDirectories);
                foreach (string nupkgFile in nupkgFiles)
                {
                    NugetPackage package = NugetPackage.FromNupkgFile(nupkgFile);
                    if (!installedPackages.ContainsKey(package.Id))
                    {
                        installedPackages.Add(package.Id, package);
                    }
                    else
                    {
                        Debug.LogErrorFormat("Package is already in installed list: {0}", package.Id);
                    }
                }

                // if the source code & assets for a package are pulled directly into the project (ex: via a symlink/junction) it should have a .nuspec defining the package
                string[] nuspecFiles = Directory.GetFiles(NugetConfigFile.RepositoryPath, "*.nuspec", SearchOption.AllDirectories);
                foreach (string nuspecFile in nuspecFiles)
                {
                    NugetPackage package = NugetPackage.FromNuspec(NuspecFile.Load(nuspecFile));
                    if (!installedPackages.ContainsKey(package.Id))
                    {
                        installedPackages.Add(package.Id, package);
                    }
                    else
                    {
                        Debug.LogErrorFormat("Package is already in installed list: {0}", package.Id);
                    }
                }
            }

            stopwatch.Stop();
            LogVerbose("Getting installed packages took {0} ms", stopwatch.ElapsedMilliseconds);

            return installedPackages;
        }

        /// <summary>
        /// Gets a list of NuGetPackages via the HTTP Search() function defined by NuGet.Server and NuGet Gallery.
        /// This allows searching for partial IDs or even the empty string (the default) to list ALL packages.
        /// 
        /// NOTE: See the functions and parameters defined here: https://www.nuget.org/api/v2/$metadata
        /// </summary>
        /// <param name="searchTerm">The search term to use to filter packages. Defaults to the empty string.</param>
        /// <param name="includeAllVersions">True to include older versions that are not the latest version.</param>
        /// <param name="includePrerelease">True to include prerelease packages (alpha, beta, etc).</param>
        /// <param name="numberToGet">The number of packages to fetch.</param>
        /// <param name="numberToSkip">The number of packages to skip before fetching.</param>
        /// <returns>The list of available packages.</returns>
        public static List<NugetPackage> Search(string searchTerm = "", bool includeAllVersions = false, bool includePrerelease = false, int numberToGet = 15, int numberToSkip = 0)
        {
            List<NugetPackage> packages = new List<NugetPackage>();

            // Loop through all active sources and combine them into a single list
            foreach (var source in packageSources.Where(s => s.IsEnabled))
            {
                var newPackages = source.Search(searchTerm, includeAllVersions, includePrerelease, numberToGet, numberToSkip);
                packages.AddRange(newPackages);
                packages = packages.Distinct().ToList();
            }

            return packages;
        }

        /// <summary>
        /// Queries the server with the given list of installed packages to get any updates that are available.
        /// </summary>
        /// <param name="packagesToUpdate">The list of currently installed packages.</param>
        /// <param name="includePrerelease">True to include prerelease packages (alpha, beta, etc).</param>
        /// <param name="includeAllVersions">True to include older versions that are not the latest version.</param>
        /// <param name="targetFrameworks">The specific frameworks to target?</param>
        /// <param name="versionContraints">The version constraints?</param>
        /// <returns>A list of all updates available.</returns>
        public static List<NugetPackage> GetUpdates(List<NugetPackage> packagesToUpdate, bool includePrerelease = false, bool includeAllVersions = false, string targetFrameworks = "", string versionContraints = "")
        {
            List<NugetPackage> packages = new List<NugetPackage>();

            // Loop through all active sources and combine them into a single list
            foreach (var source in packageSources.Where(s => s.IsEnabled))
            {
                var newPackages = source.GetUpdates(packagesToUpdate, includePrerelease, includeAllVersions, targetFrameworks, versionContraints);
                packages.AddRange(newPackages);
                packages = packages.Distinct().ToList();
            }

            return packages;
        }

        /// <summary>
        /// Gets a NugetPackage from the NuGet server with the exact ID and Version given.
        /// If an exact match isn't found, it selects the next closest version available.
        /// </summary>
        /// <param name="packageId">The <see cref="NugetPackageIdentifier"/> containing the ID and Version of the package to get.</param>
        /// <returns>The retrieved package, if there is one.  Null if no matching package was found.</returns>
        private static NugetPackage GetSpecificPackage(NugetPackageIdentifier packageId)
        {
            // First look to see if the package is already installed
            NugetPackage package = GetInstalledPackage(packageId);

            if (package == null)
            {
                // That package isn't installed yet, so look in the cache next
                package = GetCachedPackage(packageId);
            }

            if (package == null)
            {
                // It's not in the cache, so we need to look in the active sources
                package = GetOnlinePackage(packageId);
            }

            return package;
        }

        /// <summary>
        /// Tries to find an already installed package that matches (or is in the range of) the given package ID.
        /// </summary>
        /// <param name="packageId">The <see cref="NugetPackageIdentifier"/> of the <see cref="NugetPackage"/> to find.</param>
        /// <returns>The best <see cref="NugetPackage"/> match, if there is one, otherwise null.</returns>
        private static NugetPackage GetInstalledPackage(NugetPackageIdentifier packageId)
        {
            NugetPackage installedPackage = null;

            if (installedPackages.TryGetValue(packageId.Id, out installedPackage))
            {
                if (packageId.Version != installedPackage.Version)
                {
                    if (packageId.InRange(installedPackage))
                    {
                        LogVerbose("Requested {0} {1}, but {2} is already installed, so using that.", packageId.Id, packageId.Version, installedPackage.Version);
                    }
                    else
                    {
                        LogVerbose("Requested {0} {1}. {2} is already installed, but it is out of range.", packageId.Id, packageId.Version, installedPackage.Version);
                        installedPackage = null;
                    }
                }
                else
                {
                    LogVerbose("Found exact package already installed: {0} {1}", installedPackage.Id, installedPackage.Version);
                }
            }


            return installedPackage;
        }

        /// <summary>
        /// Tries to find an already cached package that matches the given package ID.
        /// </summary>
        /// <param name="packageId">The <see cref="NugetPackageIdentifier"/> of the <see cref="NugetPackage"/> to find.</param>
        /// <returns>The best <see cref="NugetPackage"/> match, if there is one, otherwise null.</returns>
        private static NugetPackage GetCachedPackage(NugetPackageIdentifier packageId)
        {
            NugetPackage package = null;

            if (NugetHelper.NugetConfigFile.InstallFromCache)
            {
                string cachedPackagePath = System.IO.Path.Combine(NugetHelper.PackOutputDirectory, string.Format("./{0}.{1}.nupkg", packageId.Id, packageId.Version));

                if (File.Exists(cachedPackagePath))
                {
                    LogVerbose("Found exact package in the cache: {0}", cachedPackagePath);
                    package = NugetPackage.FromNupkgFile(cachedPackagePath);
                }
            }

            return package;
        }

        /// <summary>
        /// Tries to find an "online" (in the package sources - which could be local) package that matches (or is in the range of) the given package ID.
        /// </summary>
        /// <param name="packageId">The <see cref="NugetPackageIdentifier"/> of the <see cref="NugetPackage"/> to find.</param>
        /// <returns>The best <see cref="NugetPackage"/> match, if there is one, otherwise null.</returns>
        private static NugetPackage GetOnlinePackage(NugetPackageIdentifier packageId)
        {
            NugetPackage package = null;

            // Loop through all active sources and stop once the package is found
            foreach (var source in packageSources.Where(s => s.IsEnabled))
            {
                var foundPackage = source.GetSpecificPackage(packageId);
                if (foundPackage != null)
                {
                    if (package == null)
                    {
                        // if another package hasn't been found yet, use the current found one
                        LogVerbose("{0} {1} was found in {2}, and wanted {3}", foundPackage.Id, foundPackage.Version, source.Name, packageId.Version);
                        package = foundPackage;
                    }
                    else
                    {
                        // another package has been found previously, but neither match identically
                        if (foundPackage < package)
                        {
                            // use the new package if it's closer to the desired version
                            LogVerbose("{0} {1} was found in {2}, but wanted {3}", foundPackage.Id, foundPackage.Version, source.Name, packageId.Version);
                            package = foundPackage;
                        }
                    }
                }
            }

            return package;
        }

        /// <summary>
        /// Copies the contents of input to output. Doesn't close either stream.
        /// </summary>
        private static void CopyStream(Stream input, Stream output)
        {
            byte[] buffer = new byte[8 * 1024];
            int len;
            while ((len = input.Read(buffer, 0, buffer.Length)) > 0)
            {
                output.Write(buffer, 0, len);
            }
        }

        /// <summary>
        /// Installs the package given by the identifer.  It fetches the appropriate full package from the installed packages, package cache, or package sources and installs it.
        /// </summary>
        /// <param name="package">The identifer of the package to install.</param>
        /// <param name="refreshAssets">True to refresh the Unity asset database.  False to ignore the changes (temporarily).</param>
        internal static void InstallIdentifier(NugetPackageIdentifier package, bool refreshAssets = true)
        {
            NugetPackage foundPackage = GetSpecificPackage(package);

            if (foundPackage != null)
            {
                Install(foundPackage, refreshAssets);
            }
            else
            {
                Debug.LogErrorFormat("Could not find {0} {1} or greater.", package.Id, package.Version);
            }
        }

        /// <summary>
        /// Outputs the given message to the log only if verbose mode is active.  Otherwise it does nothing.
        /// </summary>
        /// <param name="format">The formatted message string.</param>
        /// <param name="args">The arguments for the formattted message string.</param>
        public static void LogVerbose(string format, params object[] args)
        {
            if (NugetConfigFile.Verbose)
            {
#if UNITY_5_4_OR_NEWER
                var stackTraceLogType = Application.GetStackTraceLogType(LogType.Log);
                Application.SetStackTraceLogType(LogType.Log, StackTraceLogType.None);
#else
                var stackTraceLogType = Application.stackTraceLogType;
                Application.stackTraceLogType = StackTraceLogType.None;
#endif
                Debug.LogFormat(format, args);

#if UNITY_5_4_OR_NEWER
                Application.SetStackTraceLogType(LogType.Log, stackTraceLogType);
#else
                Application.stackTraceLogType = stackTraceLogType;
#endif
            }
        }

        /// <summary>
        /// Installs the given package.
        /// </summary>
        /// <param name="package">The package to install.</param>
        /// <param name="refreshAssets">True to refresh the Unity asset database.  False to ignore the changes (temporarily).</param>
        public static void Install(NugetPackage package, bool refreshAssets = true)
        {
            try
            {
                LogVerbose("Installing: {0} {1}", package.Id, package.Version);

                // look to see if the package (any version) is already installed
                NugetPackage installedPackage = null;
                if (installedPackages.TryGetValue(package.Id, out installedPackage))
                {
                    if (installedPackage < package)
                    {
                        LogVerbose("{0} {1} is installed, but need {2} or greater. Updating to {3}", installedPackage.Id, installedPackage.Version, package.Version, package.Version);
                        Update(installedPackage, package, false);
                    }
                    else if (installedPackage > package)
                    {
                        LogVerbose("{0} {1} is installed. {2} or greater is needed, so using installed version.", installedPackage.Id, installedPackage.Version, package.Version);
                    }
                    else
                    {
                        LogVerbose("Already installed: {0} {1}", package.Id, package.Version);
                    }
                    return;
                }

                if (refreshAssets)
                    EditorUtility.DisplayProgressBar(string.Format("Installing {0} {1}", package.Id, package.Version), "Installing Dependencies", 0.1f);

                // install all dependencies
                foreach (var dependency in package.Dependencies)
                {
                    LogVerbose("Installing Dependency: {0} {1}", dependency.Id, dependency.Version);
                    InstallIdentifier(dependency);
                }

                // update packages.config
                PackagesConfigFile.AddPackage(package);
                PackagesConfigFile.Save(PackagesConfigFilePath);

                string cachedPackagePath = Path.Combine(PackOutputDirectory, string.Format("./{0}.{1}.nupkg", package.Id, package.Version)); // path to the cached package
                if (NugetConfigFile.InstallFromCache && File.Exists(cachedPackagePath)) // if should instally from cache and there is a cached package
                {
                    LogVerbose("Cached package found for {0} {1}", package.Id, package.Version);
                }
                else // should not install from cache OR the package is not cached
                {
                    if (package.PackageSource.IsLocalPath)
                    {
                        LogVerbose("Caching local package; ID: {0} Version: {1}; Package Source: {2};", package.Id, package.Version, package.PackageSource.ExpandedPath);

                        File.Copy(package.PathLocalGet(), cachedPackagePath, true); // copy the .nupkg from the local path to the cache
                    }
                    else
                    {
                        // Mono doesn't have a Certificate Authority, so we have to provide all validation manually.  Currently just accept anything.
                        // See here: http://stackoverflow.com/questions/4926676/mono-webrequest-fails-with-https

                        // remove all handlers
                        //if (ServicePointManager.ServerCertificateValidationCallback != null)
                        //    foreach (var d in ServicePointManager.ServerCertificateValidationCallback.GetInvocationList())
                        //        ServicePointManager.ServerCertificateValidationCallback -= (d as System.Net.Security.RemoteCertificateValidationCallback);
                        ServicePointManager.ServerCertificateValidationCallback = null;

                        // add anonymous handler
                        ServicePointManager.ServerCertificateValidationCallback += (sender, certificate, chain, policyErrors) => true;

                        LogVerbose("Downloading package {0} {1}", package.Id, package.Version);

                        if (refreshAssets)
                            EditorUtility.DisplayProgressBar(string.Format("Installing {0} {1}", package.Id, package.Version), "Downloading Package", 0.3f);

                        Stream objStream = RequestUrl(package.DownloadUrl, package.PackageSource.ExpandedPassword, timeOut: null);
                        using (Stream file = File.Create(cachedPackagePath))
                        {
                            CopyStream(objStream, file);
                        }
                    }
                }

                if (refreshAssets)
                    EditorUtility.DisplayProgressBar(string.Format("Installing {0} {1}", package.Id, package.Version), "Extracting Package", 0.6f);

                if (File.Exists(cachedPackagePath))
                {
                    string baseDirectory = Path.Combine(NugetConfigFile.RepositoryPath, string.Format("{0}.{1}", package.Id, package.Version)); // target directory

                    // unzip the package
                    using (ZipFile zip = ZipFile.Read(cachedPackagePath))
                    {
                        foreach (ZipEntry entry in zip)
                        {
                            entry.Extract(baseDirectory, ExtractExistingFileAction.OverwriteSilently);
                            if (NugetConfigFile.ReadOnlyPackageFiles)
                            {
                                FileInfo extractedFile = new FileInfo(Path.Combine(baseDirectory, entry.FileName));
                                extractedFile.Attributes |= FileAttributes.ReadOnly;
                            }
                        }
                    }

                    // copy the .nupkg inside the Unity project
                    File.Copy(cachedPackagePath, Path.Combine(NugetConfigFile.RepositoryPath, string.Format("{0}.{1}/{0}.{1}.nupkg", package.Id, package.Version)), true);
                }
                else
                {
                    Debug.LogErrorFormat("File not found: {0}", cachedPackagePath);
                }

                if (refreshAssets)
                    EditorUtility.DisplayProgressBar(string.Format("Installing {0} {1}", package.Id, package.Version), "Cleaning Package", 0.9f);

                // clean
                Clean(package);

                // update the installed packages list
                installedPackages.Add(package.Id, package);
            }
            catch (Exception e)
            {
                WarnIfDotNetAuthenticationIssue(e);
                Debug.LogErrorFormat("Unable to install package {0}\n{1}", package.Id, e.ToString());
            }
            finally
            {
                if (refreshAssets)
                {
                    EditorUtility.DisplayProgressBar(string.Format("Installing {0} {1}", package.Id, package.Version), "Importing Package", 0.95f);
                    AssetDatabase.Refresh();
                    EditorUtility.ClearProgressBar();
                }
            }
        }

        private static void WarnIfDotNetAuthenticationIssue(Exception e)
        {
#if !NET_4_6
            WebException webException = e as WebException;
            HttpWebResponse webResponse = webException != null ? webException.Response as HttpWebResponse : null;
            if (webResponse != null && webResponse.StatusCode == HttpStatusCode.BadRequest && webException.Message.Contains("Authentication information is not given in the correct format"))
            {
                // This error occurs when downloading a package with authentication using .NET 3.5, but seems to be fixed by the new .NET 4.6 runtime.
                // Inform users when this occurs.
                Debug.LogError("Authentication failed. This can occur due to a known issue in .NET 3.5. This can be fixed by changing Scripting Runtime to Experimental (.NET 4.6 Equivalent) in Player Settings.");
            }
#endif
        }

        /// <summary>
        /// Get the specified URL from the web. Throws exceptions if the request fails.
        /// </summary>
        /// <param name="url">URL that will be loaded.</param>
        /// <param name="password">Password that will be passed in the Authorization header or the request. If null, authorization is omitted.</param>
        /// <param name="timeOut">Timeout in milliseconds or null to use the default timeout values of HttpWebRequest.</param>
        /// <returns>Stream containing the result.</returns>
        public static Stream RequestUrl(string url, string password, int? timeOut)
        {
            HttpWebRequest getRequest = (HttpWebRequest)WebRequest.Create(url);
            if (timeOut.HasValue)
            {
                getRequest.Timeout = timeOut.Value;
                getRequest.ReadWriteTimeout = timeOut.Value;
            }
            if (password != null)
            {
                // Send password as described by https://docs.microsoft.com/en-us/vsts/integrate/get-started/rest/basics.
                // This works with Visual Studio Team Services, but hasn't been tested with other authentication schemes so there may be additional work needed if there
                // are different kinds of authentication.
                getRequest.Headers.Add("Authorization", "Basic " + Convert.ToBase64String(System.Text.ASCIIEncoding.ASCII.GetBytes(string.Format("{0}:{1}", "", password))));
            }
            LogVerbose("HTTP GET {0}", url);
            Stream objStream = getRequest.GetResponse().GetResponseStream();
            return objStream;
        }

        /// <summary>
        /// Restores all packages defined in packages.config.
        /// </summary>
        public static void Restore()
        {
            GetInstalledPackages();

            Stopwatch stopwatch = new Stopwatch();
            stopwatch.Start();

            try
            {
                float progressStep = 1.0f / PackagesConfigFile.Packages.Count;
                float currentProgress = 0;

                // copy the list since the InstallIdentifier operation below changes the actual installed packages list
                var packagesToInstall = new List<NugetPackageIdentifier>(PackagesConfigFile.Packages);

                LogVerbose("Restoring {0} packages.", packagesToInstall.Count);

                foreach (var package in packagesToInstall)
                {
                    if (package != null)
                    {

                        EditorUtility.DisplayProgressBar("Restoring NuGet Packages", string.Format("Restoring {0} {1}", package.Id, package.Version), currentProgress);

                        if (!IsInstalled(package))
                        {
                            LogVerbose("---Restoring {0} {1}", package.Id, package.Version);
                            InstallIdentifier(package);
                        }
                        else
                        {
                            LogVerbose("---Already installed: {0} {1}", package.Id, package.Version);
                        }
                    }

                    currentProgress += progressStep;
                }
            }
            catch (Exception e)
            {
                Debug.LogErrorFormat("{0}", e.ToString());
            }
            finally
            {
                stopwatch.Stop();
                LogVerbose("Restoring packages took {0} ms", stopwatch.ElapsedMilliseconds);

                AssetDatabase.Refresh();
                EditorUtility.ClearProgressBar();
            }
        }

        /// <summary>
        /// Checks if a given package is installed.
        /// </summary>
        /// <param name="package">The package to check if is installed.</param>
        /// <returns>True if the given package is installed.  False if it is not.</returns>
        internal static bool IsInstalled(NugetPackageIdentifier package)
        {
            bool isInstalled = false;
            NugetPackage installedPackage = null;

            if (installedPackages.TryGetValue(package.Id, out installedPackage))
            {
                isInstalled = package.Version == installedPackage.Version;
            }

            return isInstalled;
        }

        /// <summary>
        /// Downloads an image at the given URL and converts it to a Unity Texture2D.
        /// </summary>
        /// <param name="url">The URL of the image to download.</param>
        /// <returns>The image as a Unity Texture2D object.</returns>
        public static Texture2D DownloadImage(string url)
        {
            bool timedout = false;
            Stopwatch stopwatch = new Stopwatch();
            stopwatch.Start();

            WWW request = new WWW(url);
            while (!request.isDone)
            {
                if (stopwatch.ElapsedMilliseconds >= 750)
                {
                    request.Dispose();
                    timedout = true;
                    break;
                }
            }

            if (!timedout && !string.IsNullOrEmpty(request.error))
            {
                LogVerbose(request.error);
            }

            Texture2D result = null;

            if (!timedout && string.IsNullOrEmpty(request.error))
            {
                result = request.texture;
            }

            LogVerbose(
                timedout ? "Downloading image {0} timed out! Took more than 750ms." : "Downloading image {0} took {1} ms",
                url,
                stopwatch.ElapsedMilliseconds);

            return result;
        }
    }
}<|MERGE_RESOLUTION|>--- conflicted
+++ resolved
@@ -95,11 +95,7 @@
             }
 
 #if UNITY_5_6_OR_NEWER
-<<<<<<< HEAD
-            DotNetVersion = PlayerSettings.GetApiCompatibilityLevel(BuildTargetGroup.Unknown);
-=======
             DotNetVersion = PlayerSettings.GetApiCompatibilityLevel(EditorUserBuildSettings.selectedBuildTargetGroup);
->>>>>>> d74524f4
 #else
             DotNetVersion = PlayerSettings.apiCompatibilityLevel;
 #endif
